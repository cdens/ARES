--- conflicted
+++ resolved
@@ -1,4 +1,3 @@
-<<<<<<< HEAD
 # =============================================================================
 #     Code: settingswindow.py
 #     Author: ENS Casey R. Densmore, 25AUG2019
@@ -42,7 +41,8 @@
 
 import qclib.GPS_COM_interaction as gps
 
-from ctypes import windll
+if cursys == 'Windows':
+    from ctypes import windll
 
 
 
@@ -891,766 +891,4 @@
         file.write('maxderiv: '+str(maxderiv) + '\n')
         file.write('profres: '+str(profres) + '\n')
         file.write('originatingcenter: '+str(originatingcenter) + '\n')
-        file.write('comport: '+str(comport) + '\n')
-=======
-# =============================================================================
-#     Code: settingswindow.py
-#     Author: ENS Casey R. Densmore, 25AUG2019
-#     
-#     Purpose: Creates window for advanced ARES settings, handles signals/slots
-#       with main event loop in order to update settings.
-#
-#   Settings Tabs:
-#       o Signal Processor Settings: Contains all settings for the signal processor
-#           style tabs in the main GUI, including FFT thresholds and auto population
-#           preferences. Initialized with makeprocessorsettingstab()
-#       o Profile Editor Tab: Contains all settings for the profile editor tab
-#           including profile resolution/inflection point threshold, considerations
-#           for climatology, NOAA bathymetry data and VHF interference auto-detection.
-#           Initialized with makeprofileeditorsettingstab()
-#       o GPS Communication: Allows the user to select a COM port to listen for GPS
-#           data and auto-populate lat/lon data if a valid port is selected. Also
-#           allows the user to test COM port connection/get current position.
-#
-#   Signals:
-#       o exported(all,of,the,settings): Passes the updated settings back to the main loop
-#       o closed(True): Notifies the main loop that the settings window was closed,
-#           so it will open a new window (vice bringing the current window to front)
-#           if the "Preferences" option is selected again
-#       
-# =============================================================================
-
-
-
-# =============================================================================
-#   CALL NECESSARY MODULES HERE
-# =============================================================================
-from traceback import print_exc as trace_error
-import numpy as np
-
-from PyQt5.QtWidgets import (QMainWindow, QLabel, QSpinBox, QCheckBox, QPushButton, 
-    QMessageBox, QWidget, QTabWidget, QGridLayout, QSlider, QComboBox, QLineEdit)
-from PyQt5.QtCore import Qt, pyqtSlot, pyqtSignal, QObject
-from PyQt5.QtGui import QIcon, QColor, QPalette, QBrush, QLinearGradient, QFont
-
-import qclib.GPS_COM_interaction as gps
-
-from platform import system as cursys
-if cursys() == 'Windows':
-    from ctypes import windll
-
-
-
-#   DEFINE CLASS FOR SETTINGS (TO BE CALLED IN THREAD)
-class RunSettings(QMainWindow):
-
-    # =============================================================================
-    #   INITIALIZE WINDOW, INTERFACE
-    # =============================================================================
-    def __init__(self,autodtg, autolocation, autoid, platformID, savelog, saveedf, savewav, savesig, dtgwarn,
-                 renametabstodtg, autosave, fftwindow, minfftratio, minsiglev, triggerfftratio, triggersiglev, useclimobottom, overlayclimo,
-                 comparetoclimo, savefin, savejjvv, savebufr, saveprof, saveloc, useoceanbottom, checkforgaps, maxderiv, profres, originatingcenter, comport):
-        super().__init__()
-
-        try:
-            self.initUI()
-
-            self.signals = SettingsSignals()
-
-            #records current settings received from main loop
-            self.saveinputsettings(autodtg, autolocation, autoid, platformID, savelog, saveedf, savewav, savesig,
-                                   dtgwarn, renametabstodtg, autosave, fftwindow, minfftratio, minsiglev, triggerfftratio, triggersiglev,
-                                   useclimobottom, overlayclimo, comparetoclimo, savefin, savejjvv, savebufr, saveprof, saveloc,
-                                   useoceanbottom, checkforgaps, maxderiv, profres, originatingcenter, comport)
-
-            #building window/tabs
-            self.buildcentertable()
-            self.makeprocessorsettingstab()  # processor settings
-            self.makeprofileeditorsettingstab() #profile editor tab
-            self.makegpssettingstab() #add GPS settings
-
-        except Exception:
-            trace_error()
-            self.posterror("Failed to initialize the settings menu.")
-
-    def initUI(self):
-
-        # setting title/icon, background color
-        self.setWindowTitle('AXBT Realtime Editing System Settings')
-        self.setWindowIcon(QIcon('qclib/dropicon.png'))
-        p = self.palette()
-        p.setColor(self.backgroundRole(), QColor(255, 255, 255))
-        self.setPalette(p)
-
-        myappid = 'ARES_v1.0'  # arbitrary string
-        if cursys() == 'Windows':
-            windll.shell32.SetCurrentProcessExplicitAppUserModelID(myappid)
-
-        # changing font size
-        font = QFont()
-        font.setPointSize(11)
-        font.setFamily("Arial")
-        self.setFont(font)
-
-        # prepping to include tabs
-        self.mainWidget = QWidget()
-        self.setCentralWidget(self.mainWidget)
-        self.mainLayout = QGridLayout()
-        self.mainWidget.setLayout(self.mainLayout)
-        self.tabWidget = QTabWidget()
-
-        #adding widgets to main tab
-        self.mainLayout.addWidget(self.tabWidget,0,0,1,5)
-        self.applysettings = QPushButton('Apply Changes')
-        self.applysettings.clicked.connect(self.applychanges)
-        self.resetchanges = QPushButton('Reset Defaults')
-        self.resetchanges.clicked.connect(self.resetdefaults)
-        self.mainLayout.addWidget(self.applysettings,1,1,1,1)
-        self.mainLayout.addWidget(self.resetchanges,1,3,1,1)
-        for i in range(0,5):
-            self.mainLayout.setRowStretch(i,1)
-        self.show()
-
-    # =============================================================================
-    #     SAVE INPUT SETTINGS TO CLASS
-    # =============================================================================
-    def saveinputsettings(self, autodtg, autolocation, autoid, platformID, savelog, saveedf, savewav, savesig, dtgwarn,
-                           renametabstodtg, autosave, fftwindow, minfftratio, minsiglev, triggerfftratio, triggersiglev, useclimobottom, overlayclimo,
-                           comparetoclimo, savefin, savejjvv, savebufr, saveprof, saveloc, useoceanbottom, checkforgaps, maxderiv,
-                           profres, originatingcenter, comport):
-
-        # processor preferences
-        self.autodtg = autodtg  # auto determine profile date/time as system date/time on clicking "START"
-        self.autolocation = autolocation  # auto determine location with GPS
-        self.autoid = autoid  # autopopulate platform ID
-        self.platformID = platformID
-        self.savelog = savelog
-        self.saveedf = saveedf
-        self.savewav = savewav
-        self.savesig = savesig
-        self.dtgwarn = dtgwarn  # warn user if entered dtg is more than 12 hours old or after current system time (in future)
-        self.renametabstodtg = renametabstodtg # auto rename tab to dtg when loading profile editor
-        self.autosave = autosave  # automatically save raw data before opening profile editor (otherwise brings up prompt asking if want to save)
-        self.fftwindow = fftwindow  # window to run FFT (in seconds)
-        self.minfftratio = minfftratio  # minimum signal to noise ratio to ID data
-        self.minsiglev = minsiglev  # minimum total signal level to receive data
-        self.triggerfftratio = triggerfftratio  # minimum signal to noise ratio to ID data
-        self.triggersiglev = triggersiglev  # minimum total signal level to receive data
-
-        # profeditorpreferences
-        self.useclimobottom = useclimobottom  # use climatology to ID bottom strikes
-        self.overlayclimo = overlayclimo  # overlay the climatology on the plot
-        self.comparetoclimo = comparetoclimo  # check for climatology mismatch and display result on plot
-        self.savefin = savefin  # file types to save
-        self.savejjvv = savejjvv
-        self.savebufr = savebufr
-        self.saveprof = saveprof
-        self.saveloc = saveloc
-        self.useoceanbottom = useoceanbottom  # use ETOPO1 bathymetry data to ID bottom strikes
-        self.checkforgaps = checkforgaps  # look for/correct gaps in profile due to false starts from VHF interference
-        self.maxderiv = maxderiv  # d2Tdz2 threshold to call a point an inflection point
-        self.profres = profres  # profile minimum vertical resolution (m)
-        self.originatingcenter = originatingcenter #originating center for BUFR message
-
-        self.comport = comport # COM port for GPS feed
-
-
-
-    # =============================================================================
-    #     DECLARE DEFAULT VARIABLES, GLOBAL PARAMETERS
-    # =============================================================================
-    def setdefaultsettings(self):
-        # processor preferences
-        self.autodtg = True  # auto determine profile date/time as system date/time on clicking "START"
-        self.autolocation = True #auto determine location with GPS
-        self.autoid = True #autopopulate platform ID
-        self.platformID = 'AFNNN'
-        self.savelog = True
-        self.saveedf = False
-        self.savewav = True
-        self.savesig = True
-        self.dtgwarn = True  # warn user if entered dtg is more than 12 hours old or after current system time (in future)
-        self.renametabstodtg = True  # auto rename tab to dtg when loading profile editor
-        self.autosave = False  # automatically save raw data before opening profile editor (otherwise brings up prompt asking if want to save)
-        self.fftwindow = 0.3  # window to run FFT (in seconds)
-        self.minfftratio = 0.5  # minimum signal to noise ratio to ID data
-        self.minsiglev = 5E6  # minimum total signal level to receive data
-
-        self.triggerfftratio = 0.75  # minimum signal to noise ratio to ID data
-        self.triggersiglev = 1E7  # minimum total signal level to receive data
-
-        #profeditorpreferences
-        self.useclimobottom = True  # use climatology to ID bottom strikes
-        self.overlayclimo = True  # overlay the climatology on the plot
-        self.comparetoclimo = True  # check for climatology mismatch and display result on plot
-        self.savefin = True  # file types to save
-        self.savejjvv = True
-        self.savebufr = True
-        self.saveprof = True
-        self.saveloc = True
-        self.useoceanbottom = True  # use NTOPO1 bathymetry data to ID bottom strikes
-        self.checkforgaps = True  # look for/correct gaps in profile due to false starts from VHF interference
-        self.maxderiv = 1.5  # d2Tdz2 threshold to call a point an inflection point
-        self.profres = 8.0 #profile minimum vertical resolution (m)
-        self.originatingcenter #BUFR table code for NAVO
-
-
-    def updatepreferences(self): #records current configuration before exporting to main loop
-
-        self.autodtg = self.processortabwidgets["autodtg"].isChecked()
-        self.autolocation = self.processortabwidgets["autolocation"].isChecked()
-        self.autoid = self.processortabwidgets["autoID"].isChecked()
-
-        self.savelog = self.processortabwidgets["savelog"].isChecked()
-        self.saveedf = self.processortabwidgets["saveedf"].isChecked()
-        self.savewav = self.processortabwidgets["savewav"].isChecked()
-        self.savesig = self.processortabwidgets["savesig"].isChecked()
-
-        self.dtgwarn = self.processortabwidgets["dtgwarn"].isChecked()
-        self.renametabstodtg = self.processortabwidgets["renametab"].isChecked()
-        self.autosave = self.processortabwidgets["autosave"].isChecked()
-
-        self.fftwindow = float(self.processortabwidgets["fftwindow"].value())/100
-        self.minsiglev = 10**(float(self.processortabwidgets["fftsiglev"].value())/100)
-        self.minfftratio = float(self.processortabwidgets["fftratio"].value())/100
-
-        self.triggersiglev = 10**(float(self.processortabwidgets["triggersiglev"].value())/100)
-        self.triggerfftratio = float(self.processortabwidgets["triggerratio"].value())/100
-
-        self.platformID = self.processortabwidgets["IDedit"].text()
-
-        self.useclimobottom = self.profeditortabwidgets["useclimobottom"].isChecked()
-        self.comparetoclimo =  self.profeditortabwidgets["comparetoclimo"].isChecked()
-        self.overlayclimo = self.profeditortabwidgets["overlayclimo"].isChecked()
-
-        self.savefin = self.profeditortabwidgets["savefin"].isChecked()
-        self.savejjvv = self.profeditortabwidgets["savejjvv"].isChecked()
-        self.savebufr = self.profeditortabwidgets["savebufr"].isChecked()
-        self.saveprof = self.profeditortabwidgets["saveprof"].isChecked()
-        self.saveloc = self.profeditortabwidgets["saveloc"].isChecked()
-
-        self.useoceanbottom = self.profeditortabwidgets["useoceanbottom"].isChecked()
-        self.checkforgaps = self.profeditortabwidgets["checkforgaps"].isChecked()
-
-        self.profres = float(self.profeditortabwidgets["profres"].value())/10
-        self.maxderiv = float(self.profeditortabwidgets["maxderiv"].value())/100
-
-        self.updateoriginatingcenter()
-
-        self.updatecomport()
-
-
-    # =============================================================================
-    #     SIGNAL PROCESSOR TAB AND INPUTS HERE
-    # =============================================================================
-    def makeprocessorsettingstab(self):
-        try:
-
-            self.processortab = QWidget()
-            self.processortablayout = QGridLayout()
-            self.setnewtabcolor(self.processortab)
-
-            self.processortablayout.setSpacing(10)
-
-            self.tabWidget.addTab(self.processortab,'Processor Settings')
-            self.tabWidget.setCurrentIndex(0)
-
-            # and add new buttons and other widgets
-            self.processortabwidgets = {}
-
-            # making widgets
-            self.processortabwidgets["autopopulatetitle"] = QLabel('Autopopulate Drop Entries:') #1
-            self.processortabwidgets["autodtg"] = QCheckBox('Autopopulate DTG (UTC)') #2
-            self.processortabwidgets["autodtg"].setChecked(self.autodtg)
-            self.processortabwidgets["autolocation"] = QCheckBox('Autopopulate Location') #3
-            self.processortabwidgets["autolocation"].setChecked(self.autolocation)
-            self.processortabwidgets["autoID"] = QCheckBox('Autopopulate Platform Identifier') #4
-            self.processortabwidgets["autoID"].setChecked(self.autoid)
-            self.processortabwidgets["IDlabel"] = QLabel('Platform Identifier:') #5
-            self.processortabwidgets["IDedit"] = QLineEdit(self.platformID) #6
-
-            self.processortabwidgets["filesavetypes"] = QLabel('Filetypes to save:       ') #7
-            self.processortabwidgets["savelog"] = QCheckBox('LOG File') #8
-            self.processortabwidgets["savelog"].setChecked(self.savelog)
-            self.processortabwidgets["saveedf"] = QCheckBox('EDF File') #9
-            self.processortabwidgets["saveedf"].setChecked(self.saveedf)
-            self.processortabwidgets["savewav"] = QCheckBox('WAV File') #10
-            self.processortabwidgets["savewav"].setChecked(self.savewav)
-            self.processortabwidgets["savesig"] = QCheckBox('Signal Data') #11
-            self.processortabwidgets["savesig"].setChecked(self.savesig)
-
-            self.processortabwidgets["dtgwarn"] = QCheckBox('Warn if DTG is not within past 12 hours') #12
-            self.processortabwidgets["dtgwarn"].setChecked(self.dtgwarn)
-            self.processortabwidgets["renametab"] = QCheckBox('Auto-rename tab to DTG on transition to profile editing mode') #13
-            self.processortabwidgets["renametab"].setChecked(self.renametabstodtg)
-            self.processortabwidgets["autosave"] = QCheckBox('Autosave raw data files when transitioning to profile editor mode') #14
-            self.processortabwidgets["autosave"].setChecked(self.autosave)
-
-            self.processortabwidgets["fftwindowlabel"] = QLabel('FFT Window (s): ' +str(self.fftwindow).ljust(4,'0')) #15
-            self.processortabwidgets["fftwindow"] = QSlider(Qt.Horizontal) #16
-            self.processortabwidgets["fftwindow"].setValue(int(self.fftwindow * 100))
-            self.processortabwidgets["fftwindow"].setMinimum(10)
-            self.processortabwidgets["fftwindow"].setMaximum(100)
-            self.processortabwidgets["fftwindow"].valueChanged[int].connect(self.changefftwindow)
-
-            sigsliderval = np.log10(self.minsiglev)
-            self.processortabwidgets["fftsiglevlabel"] = QLabel('Minimum Signal Level (log[x]): ' + str(np.round(sigsliderval,2)).ljust(4,'0'))  # 17
-            self.processortabwidgets["fftsiglev"] = QSlider(Qt.Horizontal)  # 18
-            self.processortabwidgets["fftsiglev"].setMinimum(400)
-            self.processortabwidgets["fftsiglev"].setMaximum(900)
-            self.processortabwidgets["fftsiglev"].setValue(int(sigsliderval * 100))
-            self.processortabwidgets["fftsiglev"].valueChanged[int].connect(self.changefftsiglev)
-
-            self.processortabwidgets["fftratiolabel"] = QLabel('Minimum Signal Ratio (%): ' + str(np.round(self.minfftratio*100)).ljust(4,'0'))  # 19
-            self.processortabwidgets["fftratio"] = QSlider(Qt.Horizontal)  # 20
-            self.processortabwidgets["fftratio"].setValue(int(self.minfftratio * 100))
-            self.processortabwidgets["fftratio"].setMinimum(0)
-            self.processortabwidgets["fftratio"].setMaximum(100)
-            self.processortabwidgets["fftratio"].valueChanged[int].connect(self.changefftratio)
-
-            trigsigsliderval = np.log10(self.triggersiglev)
-            self.processortabwidgets["triggersiglevlabel"] = QLabel(
-                'Trigger Signal Level (log[x]): ' + str(np.round(trigsigsliderval, 2)).ljust(4, '0'))  # 17
-            self.processortabwidgets["triggersiglev"] = QSlider(Qt.Horizontal)  # 18
-            self.processortabwidgets["triggersiglev"].setMinimum(400)
-            self.processortabwidgets["triggersiglev"].setMaximum(900)
-            self.processortabwidgets["triggersiglev"].setValue(int(sigsliderval * 100))
-            self.processortabwidgets["triggersiglev"].valueChanged[int].connect(self.changetriggersiglev)
-
-            self.processortabwidgets["triggerratiolabel"] = QLabel(
-                'Trigger Signal Ratio (%): ' + str(np.round(self.triggerfftratio * 100)).ljust(4, '0'))  # 19
-            self.processortabwidgets["triggerratio"] = QSlider(Qt.Horizontal)  # 20
-            self.processortabwidgets["triggerratio"].setValue(int(self.minfftratio * 100))
-            self.processortabwidgets["triggerratio"].setMinimum(0)
-            self.processortabwidgets["triggerratio"].setMaximum(100)
-            self.processortabwidgets["triggerratio"].valueChanged[int].connect(self.changetriggerratio)
-
-            # formatting widgets
-            self.processortabwidgets["IDlabel"].setAlignment(Qt.AlignCenter | Qt.AlignVCenter)
-
-            # should be 24 entries
-            widgetorder = ["autopopulatetitle", "autodtg", "autolocation", "autoID", "IDlabel",
-                           "IDedit", "filesavetypes", "savelog", "saveedf","savewav", "savesig",
-                           "dtgwarn", "renametab", "autosave", "fftwindowlabel", "fftwindow",
-                           "fftsiglevlabel", "fftsiglev", "fftratiolabel","fftratio", "triggersiglevlabel",
-                           "triggersiglev","triggerratiolabel","triggerratio"]
-
-            wcols = [1, 1, 1, 1, 1, 2, 4, 4, 4, 4, 4, 1, 1, 1, 5, 5, 5, 5, 5, 5, 5, 5, 5, 5]
-            wrows = [1, 2, 3, 4, 5, 5, 1, 2, 3, 4, 5, 7, 8, 9, 1, 2, 3, 4, 5, 6, 7, 8, 9, 10]
-
-            wrext = [1, 1, 1, 1, 1, 1, 1, 1, 1, 1, 1, 1, 1, 1, 1, 1, 1, 1, 1, 1, 1, 1, 1, 1]
-            wcolext = [2, 2, 2, 2, 1, 1, 1, 1, 1, 1, 1, 4, 4, 4, 1, 1, 1, 1, 1, 1, 1, 1, 1, 1]
-
-            # adding user inputs
-            for i, r, c, re, ce in zip(widgetorder, wrows, wcols, wrext, wcolext):
-                self.processortablayout.addWidget(self.processortabwidgets[i], r, c, re, ce)
-
-            # Applying spacing preferences to grid layout
-            self.processortablayout.setColumnStretch(0, 0)
-            self.processortablayout.setColumnStretch(1, 1)
-            self.processortablayout.setColumnStretch(2, 1)
-            self.processortablayout.setColumnStretch(3, 2)
-            self.processortablayout.setColumnStretch(4, 3)
-            for i in range(0,12):
-                self.processortablayout.setRowStretch(i, 1)
-            self.processortablayout.setRowStretch(11, 4)
-
-            # applying the current layout for the tab
-            self.processortab.setLayout(self.processortablayout)
-
-        except Exception:
-            trace_error()
-            self.posterror("Failed to build new processor tab")
-
-
-
-
-
-
-    # =============================================================================
-    #     GPS COM PORT SELECTION TAB AND INPUTS HERE
-    # =============================================================================
-
-    def makegpssettingstab(self):
-        try:
-
-            self.gpstab = QWidget()
-            self.gpstablayout = QGridLayout()
-            self.setnewtabcolor(self.gpstab)
-
-            self.gpstablayout.setSpacing(10)
-
-            self.tabWidget.addTab(self.gpstab, 'GPS COM Selection')
-            self.tabWidget.setCurrentIndex(0)
-
-            # and add new buttons and other widgets
-            self.gpstabwidgets = {}
-
-            # making widgets
-            self.gpstabwidgets["updateports"] = QPushButton("Update COM Port List") # 1
-            self.gpstabwidgets["updateports"].clicked.connect(self.updategpslist)
-
-            self.gpstabwidgets["refreshgpsdata"] = QPushButton("Refresh GPS Info") # 2
-            self.gpstabwidgets["refreshgpsdata"].clicked.connect(self.refreshgpsdata)
-
-            self.gpstabwidgets["gpsdate"] = QLabel("Date/Time: ") # 3
-            self.gpstabwidgets["gpslat"] = QLabel("Latitude: ") # 4
-            self.gpstabwidgets["gpslon"] = QLabel("Longitude: ") # 5
-
-            self.gpstabwidgets["comporttitle"] = QLabel('COM Port Options:')  # 6
-            self.gpstabwidgets["comport"] = QComboBox()  # 7
-            self.gpstabwidgets["comport"].clear()
-            self.gpstabwidgets["comport"].addItem('No COM Port Selected')
-            self.gpstabwidgets["comport"].currentIndexChanged.connect(self.updatecomport)
-            self.updatecomport()
-
-            # should be 7 entries
-            widgetorder = ["updateports", "refreshgpsdata", "gpsdate", "gpslat", "gpslon","comporttitle","comport"]
-
-            wcols = [1, 2, 1, 1, 1, 1, 1]
-            wrows = [1, 1, 5, 6, 7, 2, 3]
-            wrext = [1, 1, 1, 1, 1, 1, 1]
-            wcolext = [1, 1, 1, 1, 1, 1, 2]
-
-            # adding user inputs
-            for i, r, c, re, ce in zip(widgetorder, wrows, wcols, wrext, wcolext):
-                self.gpstablayout.addWidget(self.gpstabwidgets[i], r, c, re, ce)
-
-            # Applying spacing preferences to grid layout
-            self.gpstablayout.setRowStretch(0,4)
-            self.gpstablayout.setRowStretch(4,4)
-            self.gpstablayout.setRowStretch(8,4)
-            self.gpstablayout.setColumnStretch(0,4)
-            self.gpstablayout.setColumnStretch(3,4)
-
-            # making the current layout for the tab
-            self.gpstab.setLayout(self.gpstablayout)
-
-        except Exception:
-            trace_error()
-            self.posterror("Failed to build new GPS tab")
-
-    #updating the selected COM port from the menu
-    def updatecomport(self):
-        curcomnum = self.gpstabwidgets["comport"].currentIndex()
-        #won't overwrite existing com port settings if no port is selected
-        if curcomnum > 0:
-            self.comport = self.comports[curcomnum - 1]
-        self.refreshgpsdata()
-
-    #refreshing the list of available COM ports
-    def updategpslist(self):
-        self.gpstabwidgets["comport"].clear()
-        self.gpstabwidgets["comport"].addItem('No COM Port Selected')
-        self.comports,comportoptions = gps.listcomports()
-        for curport in comportoptions:
-            self.gpstabwidgets["comport"].addItem(curport)
-
-    #attempt to refresh GPS data with currently selected COM port
-    def refreshgpsdata(self):
-        if self.comport != 'n':
-            lat,lon,curdate,flag = gps.getcurrentposition(self.comport,5)
-            if flag == 0:
-                if lat > 0:
-                    latsign = 'N'
-                else:
-                    latsign = 'S'
-                if lon > 0:
-                    lonsign = 'E'
-                else:
-                    lonsign = 'W'
-                self.gpstabwidgets["gpsdate"].setText("Date/Time: {} UTC".format(curdate))
-                self.gpstabwidgets["gpslat"].setText("Latitude: {}{}".format(abs(lat),latsign))
-                self.gpstabwidgets["gpslon"].setText("Longitude: {}{}".format(abs(lon),lonsign))
-            elif flag == 1:
-                self.posterror("GPS request timed out!")
-            elif flag == 2:
-                self.posterror("Unable to communicate with specified COM port!")
-        else:
-            self.gpstabwidgets["gpsdate"].setText("Date/Time:")
-            self.gpstabwidgets["gpslat"].setText("Latitude:")
-            self.gpstabwidgets["gpslon"].setText("Longitude:")
-
-
-    # =============================================================================
-    #         PROFILE EDITOR TAB
-    # =============================================================================
-    def makeprofileeditorsettingstab(self):
-        try:
-
-            self.profeditortab = QWidget()
-            self.profeditortablayout = QGridLayout()
-            self.setnewtabcolor(self.profeditortab)
-
-            self.profeditortablayout.setSpacing(10)
-
-            self.tabWidget.addTab(self.profeditortab, 'Profile Editor Settings')
-            self.tabWidget.setCurrentIndex(0)
-
-            # and add new buttons and other widgets
-            self.profeditortabwidgets = {}
-
-            # making widgets
-            self.profeditortabwidgets["climotitle"] = QLabel('Climatology Options:')  # 1
-            self.profeditortabwidgets["useclimobottom"] = QCheckBox('Use climatology to detect bottom strikes')  # 2
-            self.profeditortabwidgets["useclimobottom"].setChecked(self.useclimobottom)
-            self.profeditortabwidgets["comparetoclimo"] = QCheckBox('Autocompare profile to climatology')  # 3
-            self.profeditortabwidgets["comparetoclimo"].setChecked(self.comparetoclimo)
-            self.profeditortabwidgets["overlayclimo"] = QCheckBox('Overlay climatology in saved plots')  # 4
-            self.profeditortabwidgets["overlayclimo"].setChecked(self.overlayclimo)
-
-            self.profeditortabwidgets["filesavetypes"] = QLabel('Filetypes to save:     ')  # 5
-            self.profeditortabwidgets["savefin"] = QCheckBox('FIN File')  # 6
-            self.profeditortabwidgets["savefin"].setChecked(self.savefin)
-            self.profeditortabwidgets["savejjvv"] = QCheckBox('JJVV File')  # 7
-            self.profeditortabwidgets["savejjvv"].setChecked(self.savejjvv)
-            self.profeditortabwidgets["savebufr"] = QCheckBox('BUFR File')  # 8
-            self.profeditortabwidgets["savebufr"].setChecked(self.savebufr)
-            self.profeditortabwidgets["saveprof"] = QCheckBox('Profile PNG')  # 9
-            self.profeditortabwidgets["saveprof"].setChecked(self.saveprof)
-            self.profeditortabwidgets["saveloc"] = QCheckBox('Location PNG')  # 10
-            self.profeditortabwidgets["saveloc"].setChecked(self.saveloc)
-
-            self.profeditortabwidgets["useoceanbottom"] = QCheckBox(
-                'ID bottom strikes with NOAA ETOPO1 bathymetry data')  # 11
-            self.profeditortabwidgets["useoceanbottom"].setChecked(self.useoceanbottom)
-            self.profeditortabwidgets["checkforgaps"] = QCheckBox('ID false starts due to VHF interference')  # 12
-            self.profeditortabwidgets["checkforgaps"].setChecked(self.checkforgaps)
-
-            self.profres = float(self.profres)
-            self.profeditortabwidgets["profreslabel"] = QLabel(
-                'Minimum Profile Resolution (m): ' + str(float(self.profres)).ljust(4,'0'))  # 13
-            self.profeditortabwidgets["profres"] = QSlider(Qt.Horizontal)  # 14
-            self.profeditortabwidgets["profres"].setValue(int(self.profres * 10))
-            self.profeditortabwidgets["profres"].setMinimum(0)
-            self.profeditortabwidgets["profres"].setMaximum(500)
-            self.profeditortabwidgets["profres"].valueChanged[int].connect(self.changeprofres)
-
-            self.profeditortabwidgets["maxderivlabel"] = QLabel(
-                'Inflection Point Threshold (C/m<sup>2</sup>): ' + str(self.maxderiv).ljust(4,'0'))  # 15
-            self.profeditortabwidgets["maxderiv"] = QSlider(Qt.Horizontal)  # 16
-            self.profeditortabwidgets["maxderiv"].setMinimum(0)
-            self.profeditortabwidgets["maxderiv"].setMaximum(400)
-            self.profeditortabwidgets["maxderiv"].setValue(int(self.maxderiv * 100))
-            self.profeditortabwidgets["maxderiv"].valueChanged[int].connect(self.changemaxderiv)
-
-
-            self.profeditortabwidgets["originatingcentername"] = QLabel("")  # 15
-            self.profeditortabwidgets["originatingcenter"] = QSpinBox()  # 16
-            self.profeditortabwidgets["originatingcenter"].setMinimum(0)
-            self.profeditortabwidgets["originatingcenter"].setMaximum(255)
-            self.profeditortabwidgets["originatingcenter"].setSingleStep(1)
-            self.profeditortabwidgets["originatingcenter"].setValue(self.originatingcenter)
-            self.profeditortabwidgets["originatingcenter"].valueChanged[int].connect(self.updateoriginatingcenter)
-            try:
-                curcentername = self.allcenters[str(self.originatingcenter).zfill(3)]
-            except:
-                curcentername = "Center ID not recognized!"
-            self.profeditortabwidgets["originatingcentername"].setText("Center "+str(self.originatingcenter).zfill(3)+": "+curcentername)
-
-            # should be 19 entries
-            widgetorder = ["climotitle", "useclimobottom", "comparetoclimo", "overlayclimo", "filesavetypes", "savefin",
-                           "savejjvv", "savebufr", "saveprof", "saveloc", "useoceanbottom", "checkforgaps", "profreslabel",
-                           "profres", "maxderivlabel", "maxderiv","originatingcentername","originatingcenter"]
-
-            wcols = [1, 1, 1, 1, 4, 4, 4, 4, 4, 4, 1, 1, 5, 5, 5, 5, 1, 1]
-            wrows = [1, 2, 3, 4, 1, 2, 3, 4, 5, 6, 8, 9, 2, 3, 5, 6, 11, 12]
-            wrext = [1, 1, 1, 1, 1, 1, 1, 1, 1, 1, 1, 1, 1, 1, 1, 1, 1, 1]
-            wcolext = [2, 2, 2, 2, 1, 1, 1, 1, 1, 1, 4, 4, 1, 1, 1, 1, 4, 4]
-
-            # adding user inputs
-            for i, r, c, re, ce in zip(widgetorder, wrows, wcols, wrext, wcolext):
-                self.profeditortablayout.addWidget(self.profeditortabwidgets[i], r, c, re, ce)
-
-            # Applying spacing preferences to grid layout
-            self.profeditortablayout.setColumnStretch(0, 0)
-            self.profeditortablayout.setColumnStretch(1, 1)
-            self.profeditortablayout.setColumnStretch(2, 1)
-            self.profeditortablayout.setColumnStretch(3, 2)
-            self.profeditortablayout.setColumnStretch(4, 3)
-            for i in range(0, 14):
-                self.profeditortablayout.setRowStretch(i, 1)
-            self.profeditortablayout.setRowStretch(12, 4)
-
-            # making the current layout for the tab
-            self.profeditortab.setLayout(self.profeditortablayout)
-
-        except Exception:
-            trace_error()
-            self.posterror("Failed to build profile editor tab!")
-
-    # =============================================================================
-    #         UPDATE BUFR FORMAT ORIGINATING CENTER ACCORDING TO TABLE
-    # =============================================================================
-    def updateoriginatingcenter(self):
-        self.originatingcenter = int(self.profeditortabwidgets["originatingcenter"].value())
-        ctrkey = str(self.originatingcenter).zfill(3)
-        if ctrkey in self.allcenters:
-            curcentername = self.allcenters[ctrkey]
-        else:
-            curcentername = self.allcenters["xxx"]
-        self.profeditortabwidgets["originatingcentername"].setText("Center "+ctrkey+": "+curcentername)
-
-    #lookup table for originating centers
-    def buildcentertable(self):
-        self.allcenters = {"000":"       WMO Secretariat               ",
-                           "007":"       US NWS: NCEP                  ",
-                           "008":"       US NWS: NWSTG                 ",
-                           "009":"       US NWS: Other                 ",
-                           "051":"       Miami (RSMC)                  ",
-                           "052":"       Miami (RSMC) NHC              ",
-                           "052":"       MSC Monitoring                ",
-                           "054":"       Montreal (RSMC)               ",
-                           "055":"       San Francisco                 ",
-                           "056":"       ARINC Center                  ",
-                           "057":"       USAF: Global Weather Central  ",
-                           "058":"       USN: FNMOC                    ",
-                           "059":"       NOAA FSL                      ",
-                           "060":"       NCAR                          ",
-                           "061":"       Service ARGOS- Landover       ",
-                           "062":"       USN: NAVO                     ",
-                           "063":"       IRI: Climate and Society      ",
-                           "xxx":"       Center ID not recognized!     "}
-
-
-
-
-    # =============================================================================
-    #         SLIDER CHANGE FUNCTION CALLS
-    # =============================================================================
-    def changefftwindow(self, value):
-        self.fftwindow = float(value) / 100
-        self.processortabwidgets["fftwindowlabel"].setText('FFT Window (s): ' +str(self.fftwindow).ljust(4,'0'))
-
-    def changefftsiglev(self, value):
-        sigsliderval = float(value) / 100
-        self.minsiglev = 10**sigsliderval
-        self.processortabwidgets["fftsiglevlabel"].setText('Minimum Signal Level (log[x]): ' + str(np.round(sigsliderval,2)).ljust(4,'0'))
-
-    def changefftratio(self, value):
-        self.minfftratio = float(value) / 100
-        self.processortabwidgets["fftratiolabel"].setText('Minimum Signal Ratio (%): ' + str(np.round(self.minfftratio*100)).ljust(4,'0'))
-
-    def changetriggersiglev(self, value):
-        trigsigsliderval = float(value) / 100
-        self.triggersiglev = 10**trigsigsliderval
-        self.processortabwidgets["triggersiglevlabel"].setText('Trigger Signal Level (log[x]): ' + str(np.round(trigsigsliderval,2)).ljust(4,'0'))
-
-    def changetriggerratio(self, value):
-        self.triggerfftratio = float(value) / 100
-        self.processortabwidgets["triggerratiolabel"].setText('Trigger Signal Ratio (%): ' + str(np.round(self.triggerfftratio*100)).ljust(4,'0'))
-
-
-    def changeprofres(self, value):
-        self.profres = float(value) / 10
-        self.profeditortabwidgets["profreslabel"].setText('Minimum Profile Resolution (m): ' + str(float(self.profres)).ljust(4,'0'))
-
-    def changemaxderiv(self, value):
-        self.maxderiv = float(value) / 100
-        self.profeditortabwidgets["maxderivlabel"].setText('Inflection Point Threshold (C/m<sup>2</sup>): ' + str(self.maxderiv).ljust(4,'0'))
-
-
-    # =============================================================================
-    #   EXPORT AND/OR RESET ALL SETTINGS
-    # =============================================================================
-    def applychanges(self):
-        self.updatepreferences()
-        self.signals.exported.emit(self.autodtg, self.autolocation, self.autoid, self.platformID, self.savelog,
-                                   self.saveedf, self.savewav, self.savesig, self.dtgwarn, self.renametabstodtg,
-                                   self.autosave, self.fftwindow, self.minfftratio, self.minsiglev, self.triggerfftratio, self.triggersiglev, self.useclimobottom,
-                                   self.overlayclimo, self.comparetoclimo, self.savefin, self.savejjvv, self.savebufr, self.saveprof,
-                                   self.saveloc, self.useoceanbottom, self.checkforgaps, self.maxderiv, self.profres, self.originatingcenter, self.comport)
-
-
-    def resetdefaults(self):
-        self.setdefaultsettings()
-
-        self.processortabwidgets["autodtg"].setChecked(self.autodtg)
-        self.processortabwidgets["autolocation"].setChecked(self.autolocation)
-        self.processortabwidgets["autoID"].setChecked(self.autoid)
-
-        self.processortabwidgets["savelog"].setChecked(self.savelog)
-        self.processortabwidgets["saveedf"].setChecked(self.saveedf)
-        self.processortabwidgets["savewav"].setChecked(self.savewav)
-        self.processortabwidgets["savesig"].setChecked(self.savesig)
-
-        self.processortabwidgets["dtgwarn"].setChecked(self.dtgwarn)
-        self.processortabwidgets["renametab"].setChecked(self.renametabstodtg)
-        self.processortabwidgets["autosave"].setChecked(self.autosave)
-
-        self.processortabwidgets["fftwindowlabel"].setText('FFT Window (s): ' + str(self.fftwindow))  # 15
-        self.processortabwidgets["fftwindow"].setValue(int(self.fftwindow * 100))
-
-        sigsliderval = np.log10(self.minsiglev)
-        self.processortabwidgets["fftsiglevlabel"].setText('Minimum Signal Level (log[x]): ' + str(np.round(sigsliderval, 2)).ljust(4, '0'))  # 17
-        self.processortabwidgets["fftsiglev"].setValue(int(sigsliderval * 100))
-
-        self.processortabwidgets["fftratiolabel"].setText('Minimum Signal Ratio (%): ' + str(np.round(self.minfftratio * 100)))  # 19
-        self.processortabwidgets["fftratio"].setValue(int(self.minfftratio * 100))
-
-        trigsigsliderval = np.log10(self.triggersiglev)
-        self.processortabwidgets["triggersiglevlabel"].setText(
-            'Trigger Signal Level (log[x]): ' + str(np.round(trigsigsliderval, 2)).ljust(4, '0'))  # 17
-        self.processortabwidgets["triggersiglev"].setValue(int(trigsigsliderval * 100))
-
-        self.processortabwidgets["triggerratiolabel"].setText(
-            'Trigger Signal Ratio (%): ' + str(np.round(self.triggerfftratio * 100)))  # 19
-        self.processortabwidgets["triggerratio"].setValue(int(self.triggerfftratio * 100))
-
-        self.profeditortabwidgets["useclimobottom"].setChecked(self.useclimobottom)
-        self.profeditortabwidgets["comparetoclimo"].setChecked(self.comparetoclimo)
-        self.profeditortabwidgets["overlayclimo"].setChecked(self.overlayclimo)
-
-        self.profeditortabwidgets["savefin"].setChecked(self.savefin)
-        self.profeditortabwidgets["savejjvv"].setChecked(self.savejjvv)
-        self.profeditortabwidgets["savebufr"].setChecked(self.savebufr)
-        self.profeditortabwidgets["saveprof"].setChecked(self.saveprof)
-        self.profeditortabwidgets["saveloc"].setChecked(self.saveloc)
-
-        self.profeditortabwidgets["useoceanbottom"].setChecked(self.useoceanbottom)
-        self.profeditortabwidgets["checkforgaps"].setChecked(self.checkforgaps)
-
-        self.profeditortabwidgets["profreslabel"].setText('Minimum Profile Resolution (m): ' + str(self.profres).ljust(4, '0'))  # 15
-        self.profeditortabwidgets["profres"].setValue(int(self.profres * 10))
-
-        self.profeditortabwidgets["maxderivlabel"].setText('Inflection Point Threshold (C/m<sup>2</sup>): ' + str(self.maxderiv).ljust(4, '0'))  # 17
-        self.profeditortabwidgets["maxderiv"].setValue(int(self.maxderiv * 100))
-
-        self.profeditortabwidgets["originatingcenter"].setText(str(self.originatingcenter).zfill(3))
-
-    # =============================================================================
-    #     TAB MANIPULATION OPTIONS, OTHER GENERAL FUNCTIONS
-    # =============================================================================
-    def whatTab(self):
-        currentIndex = self.tabWidget.currentIndex()
-        return currentIndex
-
-    def setnewtabcolor(self, tab):
-        p = QPalette()
-        gradient = QLinearGradient(0, 0, 0, 400)
-        gradient.setColorAt(0.0, QColor(255, 255, 255))
-        gradient.setColorAt(1.0, QColor(248, 248, 255))
-        p.setBrush(QPalette.Window, QBrush(gradient))
-        tab.setAutoFillBackground(True)
-        tab.setPalette(p)
-
-    # add warning message on exit
-    def closeEvent(self, event):
-        event.accept()
-        self.signals.closed.emit(True)
-
-    def posterror(self,errortext):
-        msg = QMessageBox()
-        msg.setIcon(QMessageBox.Critical)
-        msg.setText(errortext)
-        msg.setWindowTitle("Error")
-        msg.setStandardButtons(QMessageBox.Ok)
-        msg.exec_()
-
-
-# SIGNAL SETUP HERE
-class SettingsSignals(QObject):
-    exported = pyqtSignal(bool,bool,bool,str,bool,bool,bool,bool,bool,bool,bool,float,float,float,float,float,bool,bool,
-                          bool,bool,bool,bool,bool,bool,bool,bool,float,float,int,str)
-    closed = pyqtSignal(bool)
->>>>>>> 12719b71
+        file.write('comport: '+str(comport) + '\n')